--- conflicted
+++ resolved
@@ -302,7 +302,6 @@
     lastCancoderConnected = status.isOK();
 
     if (lastCancoderConnected) {
-<<<<<<< HEAD
         // Get absolute position in radians directly
         double absoluteRadians = posSignal.getValue().in(AngleUnit.Radians);
 
@@ -315,10 +314,7 @@
 
         // Safely set the Spark MAX relative encoder
         tryUntilOk(turnSpark, 5, () -> turnEncoder.setPosition(adjustedRadians));
-=======
-      double rotation = posSignal.getValue().in(Radian); // in rotations (0–1 per turn)
-      tryUntilOk(turnSpark, 5, () -> turnEncoder.setPosition(rotation));
->>>>>>> 6a295afb
+
     }
   }
 }